--- conflicted
+++ resolved
@@ -5,27 +5,10 @@
       <v-spacer/>
       <sc-status-card style="min-width: 248px"/>
     </v-row>
-<<<<<<< HEAD
-    <content-card class="mb-8 d-flex flex-column py-0 px-0">
-      <v-row
-          class="d-flex flex-row align-center mt-0 px-6 mx-auto"
-          style="position: absolute; width: 100%; z-index: 1; height: 0; top: 25px">
-        <v-text-field
-            v-show="viewType !== 'map'"
-            v-model="search"
-            append-icon="mdi-magnify"
-            class="neutral"
-            dense
-            filled
-            hide-details
-            label="Search devices"/>
-        <v-spacer style="pointer-events: none"/>
-=======
     <content-card class="mb-8 d-flex flex-column pt-6">
       <v-row class="d-flex flex-row align-center mt-0 mb-4 px-6">
         <v-text-field v-model="search" append-icon="mdi-magnify" dense filled hide-details label="Search devices"/>
         <v-spacer/>
->>>>>>> e2ea798e
         <v-btn-toggle v-model="viewType" dense mandatory>
           <v-btn large text value="list">List View</v-btn>
           <v-btn large text value="map">Map View</v-btn>
@@ -33,10 +16,7 @@
         <v-select
             v-model="filterFloor"
             class="ml-4"
-<<<<<<< HEAD
-=======
             dense
->>>>>>> e2ea798e
             :disabled="floorList.length <= 1"
             filled
             hide-details
@@ -45,15 +25,9 @@
             outlined
             style="min-width: 100px; width: 100%; max-width: 170px"/>
         <v-select
-<<<<<<< HEAD
-            v-if="viewType !== 'map'"
-            v-model="notificationStateSelection"
-            class="ml-4"
-=======
             v-model="notificationStateSelection"
             class="ml-4"
             dense
->>>>>>> e2ea798e
             filled
             hide-details
             :items="['All', 'Alert', 'Offline', 'Open', 'Closed']"
@@ -61,61 +35,18 @@
             outlined
             style="max-width: 100px"/>
       </v-row>
-<<<<<<< HEAD
-      <ListView v-if="viewType === 'list'" :device-names="deviceNames" :filter="filter"/>
-      <!-- TODO: add :floor="filterFloor" when multiple floor plans available -->
-      <MapView v-else :device-names="deviceNames" :filter="filter"/>
-=======
       <ListView v-if="viewType === 'list'" :devices="devicesData" :filter="filter"/>
       <MapView v-else :floor="filterFloor"/>
->>>>>>> e2ea798e
     </content-card>
   </v-container>
 </template>
 
 <script setup>
-<<<<<<< HEAD
-import {computed, ref} from 'vue';
-=======
 import {ref} from 'vue';
->>>>>>> e2ea798e
 import ListView from '@/routes/ops/security/components/ListView.vue';
 import MapView from '@/routes/ops/security/components/MapView.vue';
 
 import useDevices from '@/composables/useDevices';
-<<<<<<< HEAD
-
-import ContentCard from '@/components/ContentCard.vue';
-import ScStatusCard from '@/routes/ops/components/ScStatusCard.vue';
-
-const props = defineProps({
-  subsystem: {
-    type: String,
-    default: 'acs'
-  },
-  filter: {
-    type: Function,
-    default: () => true
-  }
-});
-
-const viewType = ref('list');
-const notificationStateSelection = ref('All');
-
-const {floorList, filterFloor, search, devicesData} = useDevices(props);
-
-const deviceNames = computed(() => {
-  return devicesData.value.map((device) => {
-    return {
-      source: device.metadata.name,
-      name: device.metadata?.appearance ? device.metadata?.appearance.title : device.metadata.name
-    };
-  });
-});
-</script>
-
-<style scoped></style>
-=======
 
 import ContentCard from '@/components/ContentCard.vue';
 import ScStatusCard from '@/routes/ops/components/ScStatusCard.vue';
@@ -141,5 +72,4 @@
   search,
   devicesData
 } = useDevices(props);
-</script>
->>>>>>> e2ea798e
+</script>