import auth from '@/routes/auth/route.js';
import devices from '@/routes/devices/route.js';
import ops from '@/routes/ops/route.js';
import automations from '@/routes/automations/route.js';
import site from '@/routes/site/route.js';
import system from '@/routes/system/route.js';
import {route, routeTitle} from '@/util/router.js';
import Vue, {nextTick} from 'vue';
import VueRouter from 'vue-router';
import {useAppConfigStore} from '@/stores/app-config';
<<<<<<< HEAD
import {usePageStore} from '@/stores/page';
=======
import useAuthSetup from '@/composables/useAuthSetup';
import {usePageStore} from '@/stores/page';
import {storeToRefs} from 'pinia';
>>>>>>> c46c73a0

Vue.use(VueRouter);

const router = new VueRouter({
  mode: 'history',
  routes: [
    ...route(auth),
    ...route(devices),
    ...route(ops),
    ...route(automations),
    ...route(site),
    ...route(system)
  ]
});

if (window) {
  router.afterEach((to, from) => {
    const nt = routeTitle(to);
    const ot = routeTitle(from);
    if (nt === ot) {
      return;
    }

    const title = nt ? `${nt} - Smart Core` : `Smart Core`;
    nextTick(() => (window.document.title = title));
  });
  router.beforeEach(async (to, from, next) => {
    const appConfig = useAppConfigStore();
    const pageStore = usePageStore();
    await appConfig.loadConfig();

<<<<<<< HEAD
    if (to.path === '/') {
      next(appConfig.homePath);
    } else {
      next(appConfig.pathEnabled(to.path));
=======
    const authSetup = useAuthSetup();
    authSetup.navigate(to.path, next);

    // Clear the sidebar when navigating to a different main path
    const {showSidebar, sidebarTitle, sidebarData} = storeToRefs(usePageStore());
    const mainPathFrom = from.path.split('/')[1];
    const mainPathTo = to.path.split('/')[1];

    if (mainPathFrom !== mainPathTo) {
      showSidebar.value = false;
      sidebarTitle.value = '';
      sidebarData.value = {};
>>>>>>> c46c73a0
    }

    pageStore.closeSidebar(); // any sidebar data leftover to be cleared
  });
}

export default router;<|MERGE_RESOLUTION|>--- conflicted
+++ resolved
@@ -8,13 +8,9 @@
 import Vue, {nextTick} from 'vue';
 import VueRouter from 'vue-router';
 import {useAppConfigStore} from '@/stores/app-config';
-<<<<<<< HEAD
-import {usePageStore} from '@/stores/page';
-=======
 import useAuthSetup from '@/composables/useAuthSetup';
 import {usePageStore} from '@/stores/page';
 import {storeToRefs} from 'pinia';
->>>>>>> c46c73a0
 
 Vue.use(VueRouter);
 
@@ -39,19 +35,12 @@
     }
 
     const title = nt ? `${nt} - Smart Core` : `Smart Core`;
-    nextTick(() => (window.document.title = title));
+    nextTick(() => window.document.title = title);
   });
   router.beforeEach(async (to, from, next) => {
     const appConfig = useAppConfigStore();
-    const pageStore = usePageStore();
     await appConfig.loadConfig();
 
-<<<<<<< HEAD
-    if (to.path === '/') {
-      next(appConfig.homePath);
-    } else {
-      next(appConfig.pathEnabled(to.path));
-=======
     const authSetup = useAuthSetup();
     authSetup.navigate(to.path, next);
 
@@ -64,10 +53,7 @@
       showSidebar.value = false;
       sidebarTitle.value = '';
       sidebarData.value = {};
->>>>>>> c46c73a0
     }
-
-    pageStore.closeSidebar(); // any sidebar data leftover to be cleared
   });
 }
 
