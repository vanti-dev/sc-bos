--- conflicted
+++ resolved
@@ -50,17 +50,14 @@
 	Type string `json:"type,omitempty"`
 	pgxutil.ConnectConfig
 	Name string `json:"name,omitempty"`
-<<<<<<< HEAD
+	TTL  *TTL   `json:"ttl,omitempty"`
 	// Retention is the minimum time records should be stored for. Zero-value (not-specified) means "forever".
 	// Records can be deleted after this period, but may be kept longer depending on the cleanup cycle (e.g. if records
 	// are only pruned once a day, a record could be kept for retention + 1day). Not all storage types might support this.
 	Retention jsontypes.Duration `json:"retention,omitempty"`
-=======
-	TTL  *TTL   `json:"ttl,omitempty"`
 }
 
 type TTL struct {
 	MaxAge   jsontypes.Duration `json:"maxAge,omitempty"`
 	MaxCount int64              `json:"maxCount,omitempty"`
->>>>>>> d3c0b592
 }